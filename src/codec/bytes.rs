--- conflicted
+++ resolved
@@ -7,10 +7,7 @@
 /// # Example
 ///
 ///  ```
-<<<<<<< HEAD
-=======
 /// # futures::executor::block_on(async move {
->>>>>>> 94efcbf5
 /// use bytes::Bytes;
 /// use futures::{SinkExt, TryStreamExt};
 /// use futures::io::Cursor;
