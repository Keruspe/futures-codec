#![deny(missing_docs)]
//! Utilities for encoding and decoding frames using `async/await`.
//!
//! Contains adapters to go from streams of bytes, [`AsyncRead`](futures::io::AsyncRead)
//! and [`AsyncWrite`](futures::io::AsyncWrite), to framed streams implementing [`Sink`](futures::Sink) and [`Stream`](futures::Stream).
//! Framed streams are also known as `transports`.
//!
//! ```
<<<<<<< HEAD
//! # use futures::{executor, SinkExt, TryStreamExt};
//! # use futures::io::Cursor;
=======
//! # futures::executor::block_on(async move {
//! use futures::TryStreamExt;
//! use futures::io::Cursor;
>>>>>>> 94efcbf5
//! use futures_codec::{LinesCodec, Framed};
//!
//! let io = Cursor::new(Vec::new());
//! let mut framed = Framed::new(io, LinesCodec);
//!
//! while let Some(line) = framed.try_next().await? {
//!     dbg!(line);
//! }
//! # Ok::<_, std::io::Error>(())
//! # }).unwrap();
//! ```

mod codec;
pub use codec::{BytesCodec, LengthCodec, LinesCodec};

mod decoder;
pub use decoder::Decoder;

mod encoder;
pub use encoder::Encoder;

mod framed;
pub use framed::Framed;

mod framed_read;
pub use framed_read::FramedRead;

mod framed_write;
pub use framed_write::FramedWrite;

mod fuse;<|MERGE_RESOLUTION|>--- conflicted
+++ resolved
@@ -6,14 +6,9 @@
 //! Framed streams are also known as `transports`.
 //!
 //! ```
-<<<<<<< HEAD
-//! # use futures::{executor, SinkExt, TryStreamExt};
-//! # use futures::io::Cursor;
-=======
 //! # futures::executor::block_on(async move {
 //! use futures::TryStreamExt;
 //! use futures::io::Cursor;
->>>>>>> 94efcbf5
 //! use futures_codec::{LinesCodec, Framed};
 //!
 //! let io = Cursor::new(Vec::new());
